--- conflicted
+++ resolved
@@ -46,21 +46,12 @@
   bool Detect(const LidarDetectorOptions &options, LidarFrame *frame) override;
 
   bool Init(const StageConfig& stage_config) override;
-<<<<<<< HEAD
    
   bool Process(DataFrame* data_frame) override;
    
-  bool IsEnabled() const override { return enable_;}
-
-  std::string Name() const override { return "CenterPointDetection"; }
-=======
-
-  bool Process(DataFrame* data_frame) override;
-
   bool IsEnabled() const override { return enable_; }
 
   std::string Name() const override { return name_; }
->>>>>>> 42b43675
 
  private:
   void CloudToArray(const base::PointFCloudPtr &pc_ptr, float *out_points_array,
