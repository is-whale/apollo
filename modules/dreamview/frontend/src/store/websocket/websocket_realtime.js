import STORE from 'store';
import RENDERER from 'renderer';
import MAP_NAVIGATOR from 'components/Navigation/MapNavigator';
import UTTERANCE from 'store/utterance';
import Worker from 'utils/webworker.js';

export default class RealtimeWebSocketEndpoint {
  constructor(serverAddr) {
    this.serverAddr = serverAddr;
    this.websocket = null;
    this.simWorldUpdatePeriodMs = 100;
    this.simWorldLastUpdateTimestamp = 0;
    this.mapUpdatePeriodMs = 1000;
    this.mapLastUpdateTimestamp = 0;
    this.updatePOI = true;
    this.updateDefaultRoutingPoints = true;
    this.routingTime = undefined;
    this.currentMode = null;
    this.worker = new Worker();
    this.pointcloudWS = null;
    this.requestHmiStatus = this.requestHmiStatus.bind(this);
    this.updateParkingRoutingDistance = true;
  }

  initialize() {
    try {
      this.websocket = new WebSocket(this.serverAddr);
      this.websocket.binaryType = 'arraybuffer';
    } catch (error) {
      console.error(`Failed to establish a connection: ${error}`);
      setTimeout(() => {
        this.initialize();
      }, 1000);
      return;
    }
    this.websocket.onmessage = (event) => {
      this.worker.postMessage({
        source: 'realtime',
        data: event.data,
      });
    };
    this.worker.onmessage = (event) => {
      const message = event.data;
      switch (message.type) {
        case 'HMIStatus':
          STORE.hmi.updateStatus(message.data);
          RENDERER.updateGroundImage(STORE.hmi.currentMap);
          break;
        case 'VehicleParam':
          STORE.hmi.updateVehicleParam(message.data);
          break;
        case 'SimControlStatus':
          STORE.setOptionStatus('enableSimControl', message.enabled);
          break;
        case 'SimWorldUpdate':
          this.checkMessage(message);

          const isNewMode = (this.currentMode
                                       && this.currentMode !== STORE.hmi.currentMode);
          const isNavigationModeInvolved = (this.currentMode === 'Navigation'
                                                    || STORE.hmi.currentMode === 'Navigation');
          this.currentMode = STORE.hmi.currentMode;
          if (STORE.hmi.shouldDisplayNavigationMap) {
            if (MAP_NAVIGATOR.isInitialized()) {
              MAP_NAVIGATOR.update(message);
            }

            if (STORE.hmi.inNavigationMode) {
              // In navigation mode, the coordinate system is FLU and
              // relative position of the ego-car is (0, 0). But,
              // absolute position of the ego-car is needed in MAP_NAVIGATOR.
              message.autoDrivingCar.positionX = 0;
              message.autoDrivingCar.positionY = 0;
              message.autoDrivingCar.heading = 0;

              RENDERER.coordinates.setSystem('FLU');
              this.mapUpdatePeriodMs = 100;
            }
          } else {
            RENDERER.coordinates.setSystem('ENU');
            this.mapUpdatePeriodMs = 1000;
          }

          STORE.update(message, isNewMode);
          RENDERER.maybeInitializeOffest(
            message.autoDrivingCar.positionX,
            message.autoDrivingCar.positionY,
            // Updating offset only if navigation mode is involved since
            // its coordination system is different from rest of the modes.
            isNewMode && isNavigationModeInvolved,
          );
          RENDERER.updateWorld(message);
          this.updateMapIndex(message);
          if (this.routingTime !== message.routingTime) {
            // A new routing needs to be fetched from backend.
            this.requestRoutePath();
            this.routingTime = message.routingTime;
          }
          break;
        case 'MapElementIds':
          RENDERER.updateMapIndex(message.mapHash,
            message.mapElementIds, message.mapRadius);
          break;
        case 'DefaultEndPoint':
          STORE.routeEditingManager.updateDefaultRoutingEndPoint(message);
          break;
        case 'DefaultRoutings':
          STORE.routeEditingManager.updateDefaultRoutingPoints(message);
          break;
        case 'AddDefaultRoutingPath':
          STORE.routeEditingManager.addDefaultRoutingPath(message);
          break;
        case 'RoutePath':
          RENDERER.updateRouting(message.routingTime, message.routePath);
          break;
        case 'RoutingPointCheckResult':
          if (message.error) {
            RENDERER.removeInvalidRoutingPoint(message.pointId, message.error);
          }
          break;
        case 'DataCollectionProgress':
          if (message) {
            STORE.hmi.updateDataCollectionProgress(message.data);
          }
          break;
        case 'PreprocessProgress':
          if (message) {
            STORE.hmi.updatePreprocessProgress(message.data);
          }
          break;
        case 'ParkingRoutingDistance':
          if (message) {
            STORE.routeEditingManager.updateParkingRoutingDistance(message.threshold);
          }
          break;
      }
    };
    this.websocket.onclose = (event) => {
      console.log(`WebSocket connection closed, close_code: ${event.code}`);

      // If connection has been lost for more than 10 sec, send the error message every 2 sec
      const now = new Date().getTime();
      const lossDuration = now - this.simWorldLastUpdateTimestamp;
      const alertDuration = now - STORE.monitor.lastUpdateTimestamp;
      if (this.simWorldLastUpdateTimestamp !== 0
                && lossDuration > 10000 && alertDuration > 2000) {
        const message = 'Connection to the server has been lost.';
        STORE.monitor.insert('FATAL', message, now);
        if (UTTERANCE.getCurrentText() !== message || !UTTERANCE.isSpeaking()) {
          UTTERANCE.speakOnce(message);
        }
      }

      this.initialize();
    };

    // Request simulation world every 100ms.
    clearInterval(this.timer);
    this.timer = setInterval(() => {
      if (this.websocket.readyState === this.websocket.OPEN) {
        // Load default routing end point.
        if (this.updatePOI) {
          this.requestDefaultRoutingEndPoint();
          this.updatePOI = false;
        }
        // Load default routing points user defined
        if (this.updateDefaultRoutingPoints) {
          this.requestDefaultRoutingPoints();
          this.updateDefaultRoutingPoints = false;
        }
        if (this.pointcloudWS.isEnabled()) {
          this.pointcloudWS.requestPointCloud();
        }
        this.requestSimulationWorld(STORE.options.showPNCMonitor);
        if (this.updateParkingRoutingDistance) {
          this.requestParkingRoutingDistance();
          this.updateParkingRoutingDistance = false;
        }
        if (STORE.hmi.isVehicleCalibrationMode) {
          this.requestDataCollectionProgress();
          this.requestPreprocessProgress();
        }
        if (STORE.hmi.isSensorCalibrationMode) {
          this.requestPreprocessProgress();
        }
      }
    }, this.simWorldUpdatePeriodMs);
  }

  updateMapIndex(message) {
    const now = new Date();
    const duration = now - this.mapLastUpdateTimestamp;
    if (message.mapHash && duration >= this.mapUpdatePeriodMs) {
      RENDERER.updateMapIndex(message.mapHash, message.mapElementIds, message.mapRadius);
      this.mapLastUpdateTimestamp = now;
    }
  }

  checkMessage(world) {
    const now = new Date().getTime();
    const duration = now - this.simWorldLastUpdateTimestamp;
    if (this.simWorldLastUpdateTimestamp !== 0 && duration > 200) {
      console.warn(`Last sim_world_update took ${duration}ms`);
    }
    if (this.secondLastSeqNum === world.sequenceNum) {
      // Receiving multiple duplicated simulation_world messages
      // indicates a backend lag.
      console.warn('Received duplicate simulation_world:', this.lastSeqNum);
    }
    this.secondLastSeqNum = this.lastSeqNum;
    this.lastSeqNum = world.sequenceNum;
    this.simWorldLastUpdateTimestamp = now;
  }

  requestSimulationWorld(requestPlanningData) {
    this.websocket.send(JSON.stringify({
      type: 'RequestSimulationWorld',
      planning: requestPlanningData,
    }));
  }

  checkRoutingPoint(point) {
    const request = {
      type: 'CheckRoutingPoint',
      point,
    };
    this.websocket.send(JSON.stringify(request));
  }

  requestMapElementIdsByRadius(radius) {
    this.websocket.send(JSON.stringify({
      type: 'RetrieveMapElementIdsByRadius',
      radius,
    }));
  }

  requestRoute(start, start_heading, waypoint, end, parkingInfo) {
    const request = {
      type: 'SendRoutingRequest',
      start,
      end,
      waypoint,
    };

    if (parkingInfo) {
      request.parkingInfo = parkingInfo;
    }

    if (start_heading) {
      request.start.heading = start_heading;
    }
    this.websocket.send(JSON.stringify(request));
  }

  requestDefaultCycleRouting(start, start_heading, waypoint, end, cycleNumber) {
    const request = {
      type: 'SendDefaultCycleRoutingRequest',
      start,
      end,
      waypoint,
      cycleNumber,
    };
    if (start_heading) {
      request.start.heading = start_heading;
    }
    this.websocket.send(JSON.stringify(request));
  }

  requestDefaultRoutingEndPoint() {
    this.websocket.send(JSON.stringify({
      type: 'GetDefaultEndPoint',
    }));
  }

  requestDefaultRoutingPoints() {
    this.websocket.send(JSON.stringify({
      type: 'GetDefaultRoutings',
    }));
  }

  requestParkingRoutingDistance() {
    this.websocket.send(JSON.stringify({
      type: 'GetParkingRoutingDistance',
    }));
  }

  resetBackend() {
    this.websocket.send(JSON.stringify({
      type: 'Reset',
    }));
  }

  dumpMessages() {
    this.websocket.send(JSON.stringify({
      type: 'Dump',
    }));
  }

  changeSetupMode(mode) {
    this.websocket.send(JSON.stringify({
      type: 'HMIAction',
      action: 'CHANGE_MODE',
      value: mode,
    }));
  }

  changeMap(map) {
    this.websocket.send(JSON.stringify({
      type: 'HMIAction',
      action: 'CHANGE_MAP',
      value: map,
    }));
    this.updatePOI = true;
    this.updateDefaultRoutingPoints = true;
  }

  changeVehicle(vehicle) {
    this.websocket.send(JSON.stringify({
      type: 'HMIAction',
      action: 'CHANGE_VEHICLE',
      value: vehicle,
    }));
  }

  executeModeCommand(action) {
    if (!['SETUP_MODE', 'RESET_MODE', 'ENTER_AUTO_MODE'].includes(action)) {
      console.error('Unknown mode command found:', action);
      return;
    }

    this.websocket.send(JSON.stringify({
      type: 'HMIAction',
      action,
    }));

    setTimeout(this.requestHmiStatus, 5000);
  }

  executeModuleCommand(moduleName, command) {
    if (!['START_MODULE', 'STOP_MODULE'].includes(command)) {
      console.error('Unknown module command found:', command);
      return;
    }

    this.websocket.send(JSON.stringify({
      type: 'HMIAction',
      action: command,
      value: moduleName,
    }));

    setTimeout(this.requestHmiStatus, 5000);
  }

  submitDriveEvent(eventTimeMs, eventMessage, eventTypes, isReportable) {
    this.websocket.send(JSON.stringify({
      type: 'SubmitDriveEvent',
      event_time_ms: eventTimeMs,
      event_msg: eventMessage,
      event_type: eventTypes,
      is_reportable: isReportable,
    }));
  }

  submitAudioEvent(eventTimeMs, obstacleId, audioType, movingResult, direction, isSirenOn) {
    this.websocket.send(JSON.stringify({
      type: 'SubmitAudioEvent',
      event_time_ms: eventTimeMs,
      obstacle_id: obstacleId,
      audio_type: audioType,
      moving_result: movingResult,
      audio_direction: direction,
      is_siren_on: isSirenOn,
    }));
  }

  toggleSimControl(enable) {
    this.websocket.send(JSON.stringify({
      type: 'ToggleSimControl',
      enable,
    }));
  }

  requestRoutePath() {
    this.websocket.send(JSON.stringify({
      type: 'RequestRoutePath',
    }));
  }

  requestHmiStatus() {
    this.websocket.send(JSON.stringify({
      type: 'HMIStatus',
    }));
  }

  publishNavigationInfo(data) {
    this.websocket.send(data);
  }

  requestDataCollectionProgress() {
    this.websocket.send(JSON.stringify({
      type: 'RequestDataCollectionProgress',
    }));
  }

  setPointCloudWS(pointcloudws) {
    this.pointcloudWS = pointcloudws;
  }

  saveDefaultRouting(routingName,points) {
    const request = {
      type: 'SaveDefaultRouting',
      name: routingName,
      point: points,
    };
    this.websocket.send(JSON.stringify(request));
  }

  requestPreprocessProgress() {
    this.websocket.send(JSON.stringify({
      type: 'RequestPreprocessProgress',
    }));
  }

  startPreprocessData(data, type) {
    const request = {
      type,
    };
    if (data) {
      request.data = data;
    }
    this.websocket.send(JSON.stringify(request));
  }

<<<<<<< HEAD
  sendParkingRequest(start,waypoint,end, parkingInfo, laneWidth,cornerPoints,id) {
=======
  sendParkingRequest(start, waypoint, end, parkingInfo, laneWidth, cornerPoints, id) {
>>>>>>> 3e7bf35a
    const request = {
      type: 'SendParkingRoutingRequest',
      start,
      end,
      waypoint,
      parkingInfo,
      laneWidth,
      cornerPoints,
    };
    if (id) {
      request.end.id = id;
    }
    this.websocket.send(JSON.stringify(request));
  }

  sendDeadEndJunctionRoutingRequest(
    start1, end1, start2, end2, inLaneIds, outLaneIds, routingPoint,
  ) {
    const request = {
      type: 'SendDeadEndJunctionRoutingRequest',
      start1,
      end1,
      start2,
      end2,
      inLaneIds,
      outLaneIds,
      routingPoint,
    };
    // construct lane way point with lane id for end1 start2
    // are intersection point may get error lane id
    request.end1.id = inLaneIds[0];
    request.start2.id = outLaneIds[0];
    this.websocket.send(JSON.stringify(request));
  }
}<|MERGE_RESOLUTION|>--- conflicted
+++ resolved
@@ -431,11 +431,7 @@
     this.websocket.send(JSON.stringify(request));
   }
 
-<<<<<<< HEAD
-  sendParkingRequest(start,waypoint,end, parkingInfo, laneWidth,cornerPoints,id) {
-=======
   sendParkingRequest(start, waypoint, end, parkingInfo, laneWidth, cornerPoints, id) {
->>>>>>> 3e7bf35a
     const request = {
       type: 'SendParkingRoutingRequest',
       start,
