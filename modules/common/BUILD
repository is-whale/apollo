# load("//tools/install:install.bzl", "install", "install_files", "install_src_files")
load("//tools:apollo_package.bzl", "apollo_package")

package(
    default_visibility = ["//visibility:public"],
)

<<<<<<< HEAD
# install(
#     name = "install",
#     library_dest = "common/lib",
#     data_dest = "common",
#     data = [
#         ":cyberfile.xml",
#         "common.BUILD"
#     ],
#     deps = [
#         ":pb_common",
#         ":pb_hdrs",
#         "//modules/common/data:install",
#         "//modules/common/vehicle_model:install",
#         "//modules/common/adapters:install",
#         "//modules/common/configs:install",
#         "//modules/common/filters:install",
#         "//modules/common/kv_db:install",
#         "//modules/common/latency_recorder:install",
#         "//modules/common/math:install",
# 	    "//modules/common/status:install",
#         "//modules/common/monitor_log:install",
#         "//modules/common/util:install",
#         "//modules/common/vehicle_state:install",
#         "//modules/common/vehicle_state/proto:py_pb_common_vehicle_state",
#         "//modules/common/vehicle_model/proto:py_pb_common_vehicle_model",
#         "//modules/common/util/testdata:py_pb_common_util",
#         "//modules/common/latency_recorder/proto:py_pb_common_latency_record",
#         "//modules/common/adapters/proto:py_pb_common_adapter"
#     ],
# )
=======
install(
    name = "install",
    library_dest = "common/lib",
    data_dest = "common",
    data = [
        ":cyberfile.xml",
        "common.BUILD"
    ],
    deps = [
        ":pb_common",
        ":pb_hdrs",
        "//modules/common/data:install",
        "//modules/common/vehicle_model:install",
        "//modules/common/adapters:install",
        "//modules/common/configs:install",
        "//modules/common/filters:install",
        "//modules/common/kv_db:install",
        "//modules/common/latency_recorder:install",
        "//modules/common/math:install",
	    "//modules/common/status:install",
        "//modules/common/monitor_log:install",
        "//modules/common/util:install",
        "//modules/common/vehicle_state:install",
        "//modules/common/vehicle_state/proto:py_pb_common_vehicle_state",
        "//modules/common/vehicle_model/proto:py_pb_common_vehicle_model",
        "//modules/common/util/testdata:py_pb_common_util",
        "//modules/common/latency_recorder/proto:py_pb_common_latency_record",
        "//modules/common/adapters/proto:py_pb_common_adapter"
    ],
)
>>>>>>> a3c851fc

# todo:// keep *.pb.h only
# install(
#     name = "pb_hdrs",
#     data_dest = "common/include",
#     data = [
#         "//modules/common/adapters/proto:adapter_config_cc_proto",
#         "//modules/common/latency_recorder/proto:latency_record_cc_proto",
#         "//modules/common_msgs/monitor_msgs:monitor_log_cc_proto",
#         "//modules/common/vehicle_model/proto:vehicle_model_config_cc_proto",
#         "//modules/common/vehicle_state/proto:vehicle_state_cc_proto",
#     ],
# )

# install_files(
#     name = "pb_common",
#     dest = "common",
#     files = [
#         "//modules/common_msgs/basic_msgs:direction_py_pb2",
#         "//modules/common_msgs/basic_msgs:drive_state_py_pb2",
#         "//modules/common_msgs/basic_msgs:error_code_py_pb2",
#         "//modules/common_msgs/basic_msgs:geometry_py_pb2",
#         "//modules/common_msgs/basic_msgs:header_py_pb2",
#         "//modules/common_msgs/basic_msgs:pnc_point_py_pb2",
#         "//modules/common_msgs/basic_msgs:vehicle_signal_py_pb2",
#         "//modules/common_msgs/basic_msgs:drive_event_py_pb2",
#     ],
# )

# install_src_files(
#     name = "install_src",
#     deps = [
#         ":install_common_src",
#         ":install_common_hdrs"
#     ],
# )

# install_src_files(
#     name = "install_common_src",
#     src_dir = ["."],
#     dest = "common/src",
#     filter = "*",
# )

# install_src_files(
#     name = "install_common_hdrs",
#     src_dir = ["."],
#     dest = "common/include",
#     filter = "*.h",
# )

apollo_package()<|MERGE_RESOLUTION|>--- conflicted
+++ resolved
@@ -5,7 +5,6 @@
     default_visibility = ["//visibility:public"],
 )
 
-<<<<<<< HEAD
 # install(
 #     name = "install",
 #     library_dest = "common/lib",
@@ -36,38 +35,6 @@
 #         "//modules/common/adapters/proto:py_pb_common_adapter"
 #     ],
 # )
-=======
-install(
-    name = "install",
-    library_dest = "common/lib",
-    data_dest = "common",
-    data = [
-        ":cyberfile.xml",
-        "common.BUILD"
-    ],
-    deps = [
-        ":pb_common",
-        ":pb_hdrs",
-        "//modules/common/data:install",
-        "//modules/common/vehicle_model:install",
-        "//modules/common/adapters:install",
-        "//modules/common/configs:install",
-        "//modules/common/filters:install",
-        "//modules/common/kv_db:install",
-        "//modules/common/latency_recorder:install",
-        "//modules/common/math:install",
-	    "//modules/common/status:install",
-        "//modules/common/monitor_log:install",
-        "//modules/common/util:install",
-        "//modules/common/vehicle_state:install",
-        "//modules/common/vehicle_state/proto:py_pb_common_vehicle_state",
-        "//modules/common/vehicle_model/proto:py_pb_common_vehicle_model",
-        "//modules/common/util/testdata:py_pb_common_util",
-        "//modules/common/latency_recorder/proto:py_pb_common_latency_record",
-        "//modules/common/adapters/proto:py_pb_common_adapter"
-    ],
-)
->>>>>>> a3c851fc
 
 # todo:// keep *.pb.h only
 # install(
