/******************************************************************************
 * Copyright 2018 The Apollo Authors. All Rights Reserved.
 *
 * Licensed under the Apache License, Version 2.0 (the "License");
 * you may not use this file except in compliance with the License.
 * You may obtain a copy of the License at
 *
 * http://www.apache.org/licenses/LICENSE-2.0
 *
 * Unless required by applicable law or agreed to in writing, software
 * distributed under the License is distributed on an "AS IS" BASIS,
 * WITHOUT WARRANTIES OR CONDITIONS OF ANY KIND, either express or implied.
 * See the License for the specific language governing permissions and
 * limitations under the License.
 *****************************************************************************/

/*
 * @file
 */

#include "modules/planning/open_space/coarse_trajectory_generator/reeds_shepp_path.h"

namespace apollo {
namespace planning {

ReedShepp::ReedShepp(const common::VehicleParam& vehicle_param,
                     const PlannerOpenSpaceConfig& open_space_conf)
    : vehicle_param_(vehicle_param),
      planner_open_space_config_(open_space_conf) {
  max_kappa_ = std::tan(vehicle_param_.max_steer_angle() /
                        vehicle_param_.steer_ratio()) /
               vehicle_param_.wheel_base();
  AINFO_IF(FLAGS_enable_parallel_hybrid_a) << "parallel REEDShepp";
}

std::pair<double, double> ReedShepp::calc_tau_omega(const double u,
                                                    const double v,
                                                    const double xi,
                                                    const double eta,
                                                    const double phi) {
  double delta = common::math::NormalizeAngle(u - v);
  double A = std::sin(u) - std::sin(delta);
  double B = std::cos(u) - std::cos(delta) - 1.0;

  double t1 = std::atan2(eta * A - xi * B, xi * A + eta * B);
  double t2 = 2.0 * (std::cos(delta) - std::cos(v) - std::cos(u)) + 3.0;
  double tau = 0.0;
  if (t2 < 0) {
    tau = common::math::NormalizeAngle(t1 + M_PI);
  } else {
    tau = common::math::NormalizeAngle(t1);
  }
  double omega = common::math::NormalizeAngle(tau - u + v - phi);
  return std::make_pair(tau, omega);
}

bool ReedShepp::ShortestRSP(const std::shared_ptr<Node3d> start_node,
                            const std::shared_ptr<Node3d> end_node,
                            std::shared_ptr<ReedSheppPath> optimal_path) {
  std::vector<ReedSheppPath> all_possible_paths;
  if (!GenerateRSPs(start_node, end_node, &all_possible_paths)) {
    ADEBUG << "Fail to generate different combination of Reed Shepp "
              "paths";
    return false;
  }

  double optimal_path_length = std::numeric_limits<double>::infinity();
  size_t optimal_path_index = 0;
  size_t paths_size = all_possible_paths.size();
  for (size_t i = 0; i < paths_size; ++i) {
    if (all_possible_paths.at(i).total_length > 0 &&
        all_possible_paths.at(i).total_length < optimal_path_length) {
      optimal_path_index = i;
      optimal_path_length = all_possible_paths.at(i).total_length;
    }
  }

  if (!GenerateLocalConfigurations(start_node, end_node,
                                   &(all_possible_paths[optimal_path_index]))) {
    ADEBUG << "Fail to generate local configurations(x, y, phi) in SetRSP";
    return false;
  }

  if (std::abs(all_possible_paths[optimal_path_index].x.back() -
               end_node->GetX()) > 1e-3 ||
      std::abs(all_possible_paths[optimal_path_index].y.back() -
               end_node->GetY()) > 1e-3 ||
      std::abs(all_possible_paths[optimal_path_index].phi.back() -
               end_node->GetPhi()) > 1e-3) {
    ADEBUG << "RSP end position not right";
    for (size_t i = 0;
         i < all_possible_paths[optimal_path_index].segs_types.size(); ++i) {
      ADEBUG << "types are "
             << all_possible_paths[optimal_path_index].segs_types[i];
    }
    ADEBUG << "x, y, phi are: "
           << all_possible_paths[optimal_path_index].x.back() << ", "
           << all_possible_paths[optimal_path_index].y.back() << ", "
           << all_possible_paths[optimal_path_index].phi.back();
    ADEBUG << "end x, y, phi are: " << end_node->GetX() << ", "
           << end_node->GetY() << ", " << end_node->GetPhi();
    return false;
  }
  (*optimal_path).x = all_possible_paths[optimal_path_index].x;
  (*optimal_path).y = all_possible_paths[optimal_path_index].y;
  (*optimal_path).phi = all_possible_paths[optimal_path_index].phi;
  (*optimal_path).gear = all_possible_paths[optimal_path_index].gear;
  (*optimal_path).total_length =
      all_possible_paths[optimal_path_index].total_length;
  (*optimal_path).segs_types =
      all_possible_paths[optimal_path_index].segs_types;
  (*optimal_path).segs_lengths =
      all_possible_paths[optimal_path_index].segs_lengths;
  return true;
}

bool ReedShepp::GenerateRSPs(const std::shared_ptr<Node3d> start_node,
                             const std::shared_ptr<Node3d> end_node,
                             std::vector<ReedSheppPath>* all_possible_paths) {
  if (FLAGS_enable_parallel_hybrid_a) {
    // AINFO << "parallel hybrid a*";
    if (!GenerateRSPPar(start_node, end_node, all_possible_paths)) {
      ADEBUG << "Fail to generate general profile of different RSPs";
      return false;
    }
  } else {
    if (!GenerateRSP(start_node, end_node, all_possible_paths)) {
      AERROR << "Fail to generate general profile of different RSPs";
      return false;
    }
  }
  return true;
}

bool ReedShepp::GenerateRSP(const std::shared_ptr<Node3d> start_node,
                            const std::shared_ptr<Node3d> end_node,
                            std::vector<ReedSheppPath>* all_possible_paths) {
  double dx = end_node->GetX() - start_node->GetX();
  double dy = end_node->GetY() - start_node->GetY();
  double dphi = end_node->GetPhi() - start_node->GetPhi();
  double c = std::cos(start_node->GetPhi());
  double s = std::sin(start_node->GetPhi());
  // normalize the initial point to (0,0,0)
  double x = (c * dx + s * dy) * max_kappa_;
  double y = (-s * dx + c * dy) * max_kappa_;
  if (!SCS(x, y, dphi, all_possible_paths)) {
    ADEBUG << "Fail at SCS";
  }
  if (!CSC(x, y, dphi, all_possible_paths)) {
    ADEBUG << "Fail at CSC";
  }
  if (!CCC(x, y, dphi, all_possible_paths)) {
    ADEBUG << "Fail at CCC";
  }
  if (!CCCC(x, y, dphi, all_possible_paths)) {
    ADEBUG << "Fail at CCCC";
  }
  if (!CCSC(x, y, dphi, all_possible_paths)) {
    ADEBUG << "Fail at CCSC";
  }
  if (!CCSCC(x, y, dphi, all_possible_paths)) {
    ADEBUG << "Fail at CCSCC";
  }
  if (all_possible_paths->empty()) {
    ADEBUG << "No path generated by certain two configurations";
    return false;
  }
  return true;
}

bool ReedShepp::SCS(const double x, const double y, const double phi,
                    std::vector<ReedSheppPath>* all_possible_paths) {
  RSPParam SLS_param;
  SLS(x, y, phi, &SLS_param);
  double SLS_lengths[3] = {SLS_param.t, SLS_param.u, SLS_param.v};
  char SLS_types[] = "SLS";
  if (SLS_param.flag &&
      !SetRSP(3, SLS_lengths, SLS_types, all_possible_paths)) {
    ADEBUG << "Fail at SetRSP with SLS_param";
    return false;
  }

  RSPParam SRS_param;
  SLS(x, -y, -phi, &SRS_param);
  double SRS_lengths[3] = {SRS_param.t, SRS_param.u, SRS_param.v};
  char SRS_types[] = "SRS";
  if (SRS_param.flag &&
      !SetRSP(3, SRS_lengths, SRS_types, all_possible_paths)) {
    ADEBUG << "Fail at SetRSP with SRS_param";
    return false;
  }
  return true;
}

bool ReedShepp::CSC(const double x, const double y, const double phi,
                    std::vector<ReedSheppPath>* all_possible_paths) {
  RSPParam LSL1_param;
  LSL(x, y, phi, &LSL1_param);
  double LSL1_lengths[3] = {LSL1_param.t, LSL1_param.u, LSL1_param.v};
  char LSL1_types[] = "LSL";
  if (LSL1_param.flag &&
      !SetRSP(3, LSL1_lengths, LSL1_types, all_possible_paths)) {
    ADEBUG << "Fail at SetRSP with LSL_param";
    return false;
  }

  RSPParam LSL2_param;
  LSL(-x, y, -phi, &LSL2_param);
  double LSL2_lengths[3] = {-LSL2_param.t, -LSL2_param.u, -LSL2_param.v};
  char LSL2_types[] = "LSL";
  if (LSL2_param.flag &&
      !SetRSP(3, LSL2_lengths, LSL2_types, all_possible_paths)) {
    ADEBUG << "Fail at SetRSP with LSL2_param";
    return false;
  }

  RSPParam LSL3_param;
  LSL(x, -y, -phi, &LSL3_param);
  double LSL3_lengths[3] = {LSL3_param.t, LSL3_param.u, LSL3_param.v};
  char LSL3_types[] = "RSR";
  if (LSL3_param.flag &&
      !SetRSP(3, LSL3_lengths, LSL3_types, all_possible_paths)) {
    ADEBUG << "Fail at SetRSP with LSL3_param";
    return false;
  }

  RSPParam LSL4_param;
  LSL(-x, -y, phi, &LSL4_param);
  double LSL4_lengths[3] = {-LSL4_param.t, -LSL4_param.u, -LSL4_param.v};
  char LSL4_types[] = "RSR";
  if (LSL4_param.flag &&
      !SetRSP(3, LSL4_lengths, LSL4_types, all_possible_paths)) {
    ADEBUG << "Fail at SetRSP with LSL4_param";
    return false;
  }

  RSPParam LSR1_param;
  LSR(x, y, phi, &LSR1_param);
  double LSR1_lengths[3] = {LSR1_param.t, LSR1_param.u, LSR1_param.v};
  char LSR1_types[] = "LSR";
  if (LSR1_param.flag &&
      !SetRSP(3, LSR1_lengths, LSR1_types, all_possible_paths)) {
    ADEBUG << "Fail at SetRSP with LSR1_param";
    return false;
  }

  RSPParam LSR2_param;
  LSR(-x, y, -phi, &LSR2_param);
  double LSR2_lengths[3] = {-LSR2_param.t, -LSR2_param.u, -LSR2_param.v};
  char LSR2_types[] = "LSR";
  if (LSR2_param.flag &&
      !SetRSP(3, LSR2_lengths, LSR2_types, all_possible_paths)) {
    ADEBUG << "Fail at SetRSP with LSR2_param";
    return false;
  }

  RSPParam LSR3_param;
  LSR(x, -y, -phi, &LSR3_param);
  double LSR3_lengths[3] = {LSR3_param.t, LSR3_param.u, LSR3_param.v};
  char LSR3_types[] = "RSL";
  if (LSR3_param.flag &&
      !SetRSP(3, LSR3_lengths, LSR3_types, all_possible_paths)) {
    ADEBUG << "Fail at SetRSP with LSR3_param";
    return false;
  }

  RSPParam LSR4_param;
  LSR(-x, -y, phi, &LSR4_param);
  double LSR4_lengths[3] = {-LSR4_param.t, -LSR4_param.u, -LSR4_param.v};
  char LSR4_types[] = "RSL";
  if (LSR4_param.flag &&
      !SetRSP(3, LSR4_lengths, LSR4_types, all_possible_paths)) {
    ADEBUG << "Fail at SetRSP with LSR4_param";
    return false;
  }
  return true;
}

bool ReedShepp::CCC(const double x, const double y, const double phi,
                    std::vector<ReedSheppPath>* all_possible_paths) {
  RSPParam LRL1_param;
  LRL(x, y, phi, &LRL1_param);
  double LRL1_lengths[3] = {LRL1_param.t, LRL1_param.u, LRL1_param.v};
  char LRL1_types[] = "LRL";
  if (LRL1_param.flag &&
      !SetRSP(3, LRL1_lengths, LRL1_types, all_possible_paths)) {
    ADEBUG << "Fail at SetRSP with LRL_param";
    return false;
  }

  RSPParam LRL2_param;
  LRL(-x, y, -phi, &LRL2_param);
  double LRL2_lengths[3] = {-LRL2_param.t, -LRL2_param.u, -LRL2_param.v};
  char LRL2_types[] = "LRL";
  if (LRL2_param.flag &&
      !SetRSP(3, LRL2_lengths, LRL2_types, all_possible_paths)) {
    ADEBUG << "Fail at SetRSP with LRL2_param";
    return false;
  }

  RSPParam LRL3_param;
  LRL(x, -y, -phi, &LRL3_param);
  double LRL3_lengths[3] = {LRL3_param.t, LRL3_param.u, LRL3_param.v};
  char LRL3_types[] = "RLR";
  if (LRL3_param.flag &&
      !SetRSP(3, LRL3_lengths, LRL3_types, all_possible_paths)) {
    ADEBUG << "Fail at SetRSP with LRL3_param";
    return false;
  }

  RSPParam LRL4_param;
  LRL(-x, -y, phi, &LRL4_param);
  double LRL4_lengths[3] = {-LRL4_param.t, -LRL4_param.u, -LRL4_param.v};
  char LRL4_types[] = "RLR";
  if (LRL4_param.flag &&
      !SetRSP(3, LRL4_lengths, LRL4_types, all_possible_paths)) {
    ADEBUG << "Fail at SetRSP with LRL4_param";
    return false;
  }

  // backward
  double xb = x * std::cos(phi) + y * std::sin(phi);
  double yb = x * std::sin(phi) - y * std::cos(phi);

  RSPParam LRL5_param;
  LRL(xb, yb, phi, &LRL5_param);
  double LRL5_lengths[3] = {LRL5_param.v, LRL5_param.u, LRL5_param.t};
  char LRL5_types[] = "LRL";
  if (LRL5_param.flag &&
      !SetRSP(3, LRL5_lengths, LRL5_types, all_possible_paths)) {
    ADEBUG << "Fail at SetRSP with LRL5_param";
    return false;
  }

  RSPParam LRL6_param;
  LRL(-xb, yb, -phi, &LRL6_param);
  double LRL6_lengths[3] = {-LRL6_param.v, -LRL6_param.u, -LRL6_param.t};
  char LRL6_types[] = "LRL";
  if (LRL6_param.flag &&
      !SetRSP(3, LRL6_lengths, LRL6_types, all_possible_paths)) {
    ADEBUG << "Fail at SetRSP with LRL6_param";
    return false;
  }

  RSPParam LRL7_param;
  LRL(xb, -yb, -phi, &LRL7_param);
  double LRL7_lengths[3] = {LRL7_param.v, LRL7_param.u, LRL7_param.t};
  char LRL7_types[] = "RLR";
  if (LRL7_param.flag &&
      !SetRSP(3, LRL7_lengths, LRL7_types, all_possible_paths)) {
    ADEBUG << "Fail at SetRSP with LRL7_param";
    return false;
  }

  RSPParam LRL8_param;
  LRL(-xb, -yb, phi, &LRL8_param);
  double LRL8_lengths[3] = {-LRL8_param.v, -LRL8_param.u, -LRL8_param.t};
  char LRL8_types[] = "RLR";
  if (LRL8_param.flag &&
      !SetRSP(3, LRL8_lengths, LRL8_types, all_possible_paths)) {
    ADEBUG << "Fail at SetRSP with LRL8_param";
    return false;
  }
  return true;
}

bool ReedShepp::CCCC(const double x, const double y, const double phi,
                     std::vector<ReedSheppPath>* all_possible_paths) {
  RSPParam LRLRn1_param;
  LRLRn(x, y, phi, &LRLRn1_param);
  double LRLRn1_lengths[4] = {LRLRn1_param.t, LRLRn1_param.u, -LRLRn1_param.u,
                              LRLRn1_param.v};
  char LRLRn1_types[] = "LRLR";
  if (LRLRn1_param.flag &&
      !SetRSP(4, LRLRn1_lengths, LRLRn1_types, all_possible_paths)) {
    ADEBUG << "Fail at SetRSP with LRLRn_param";
    return false;
  }

  RSPParam LRLRn2_param;
  LRLRn(-x, y, -phi, &LRLRn2_param);
  double LRLRn2_lengths[4] = {-LRLRn2_param.t, -LRLRn2_param.u, LRLRn2_param.u,
                              -LRLRn2_param.v};
  char LRLRn2_types[] = "LRLR";
  if (LRLRn2_param.flag &&
      !SetRSP(4, LRLRn2_lengths, LRLRn2_types, all_possible_paths)) {
    ADEBUG << "Fail at SetRSP with LRLRn2_param";
    return false;
  }

  RSPParam LRLRn3_param;
  LRLRn(x, -y, -phi, &LRLRn3_param);
  double LRLRn3_lengths[4] = {LRLRn3_param.t, LRLRn3_param.u, -LRLRn3_param.u,
                              LRLRn3_param.v};
  char LRLRn3_types[] = "RLRL";
  if (LRLRn3_param.flag &&
      !SetRSP(4, LRLRn3_lengths, LRLRn3_types, all_possible_paths)) {
    ADEBUG << "Fail at SetRSP with LRLRn3_param";
    return false;
  }

  RSPParam LRLRn4_param;
  LRLRn(-x, -y, phi, &LRLRn4_param);
  double LRLRn4_lengths[4] = {-LRLRn4_param.t, -LRLRn4_param.u, LRLRn4_param.u,
                              -LRLRn4_param.v};
  char LRLRn4_types[] = "RLRL";
  if (LRLRn4_param.flag &&
      !SetRSP(4, LRLRn4_lengths, LRLRn4_types, all_possible_paths)) {
    ADEBUG << "Fail at SetRSP with LRLRn4_param";
    return false;
  }

  RSPParam LRLRp1_param;
  LRLRp(x, y, phi, &LRLRp1_param);
  double LRLRp1_lengths[4] = {LRLRp1_param.t, LRLRp1_param.u, LRLRp1_param.u,
                              LRLRp1_param.v};
  char LRLRp1_types[] = "LRLR";
  if (LRLRp1_param.flag &&
      !SetRSP(4, LRLRp1_lengths, LRLRp1_types, all_possible_paths)) {
    ADEBUG << "Fail at SetRSP with LRLRp1_param";
    return false;
  }

  RSPParam LRLRp2_param;
  LRLRp(-x, y, -phi, &LRLRp2_param);
  double LRLRp2_lengths[4] = {-LRLRp2_param.t, -LRLRp2_param.u, -LRLRp2_param.u,
                              -LRLRp2_param.v};
  char LRLRp2_types[] = "LRLR";
  if (LRLRp2_param.flag &&
      !SetRSP(4, LRLRp2_lengths, LRLRp2_types, all_possible_paths)) {
    ADEBUG << "Fail at SetRSP with LRLRp2_param";
    return false;
  }

  RSPParam LRLRp3_param;
  LRLRp(x, -y, -phi, &LRLRp3_param);
  double LRLRp3_lengths[4] = {LRLRp3_param.t, LRLRp3_param.u, LRLRp3_param.u,
                              LRLRp3_param.v};
  char LRLRp3_types[] = "RLRL";
  if (LRLRp3_param.flag &&
      !SetRSP(4, LRLRp3_lengths, LRLRp3_types, all_possible_paths)) {
    ADEBUG << "Fail at SetRSP with LRLRp3_param";
    return false;
  }

  RSPParam LRLRp4_param;
  LRLRp(-x, -y, phi, &LRLRp4_param);
  double LRLRp4_lengths[4] = {-LRLRp4_param.t, -LRLRp4_param.u, -LRLRp4_param.u,
                              -LRLRp4_param.v};
  char LRLRp4_types[] = "RLRL";
  if (LRLRp4_param.flag &&
      !SetRSP(4, LRLRp4_lengths, LRLRp4_types, all_possible_paths)) {
    ADEBUG << "Fail at SetRSP with LRLRp4_param";
    return false;
  }
  return true;
}

bool ReedShepp::CCSC(const double x, const double y, const double phi,
                     std::vector<ReedSheppPath>* all_possible_paths) {
  RSPParam LRSL1_param;
  LRSL(x, y, phi, &LRSL1_param);
<<<<<<< HEAD
  double LRSL1_lengths[4] = {LRSL1_param.t, -0.5 * M_PI, -LRSL1_param.u,
=======
  double LRSL1_lengths[4] = {LRSL1_param.t, -0.5 * M_PI, LRSL1_param.u,
>>>>>>> 9e1edfcc
                             LRSL1_param.v};
  char LRSL1_types[] = "LRSL";
  if (LRSL1_param.flag &&
      !SetRSP(4, LRSL1_lengths, LRSL1_types, all_possible_paths)) {
    ADEBUG << "Fail at SetRSP with LRSL1_param";
    return false;
  }

  RSPParam LRSL2_param;
  LRSL(-x, y, -phi, &LRSL2_param);
  double LRSL2_lengths[4] = {-LRSL2_param.t, 0.5 * M_PI, -LRSL2_param.u,
                             -LRSL2_param.v};
  char LRSL2_types[] = "LRSL";
  if (LRSL2_param.flag &&
      !SetRSP(4, LRSL2_lengths, LRSL2_types, all_possible_paths)) {
    ADEBUG << "Fail at SetRSP with LRSL2_param";
    return false;
  }

  RSPParam LRSL3_param;
  LRSL(x, -y, -phi, &LRSL3_param);
  double LRSL3_lengths[4] = {LRSL3_param.t, -0.5 * M_PI, LRSL3_param.u,
                             LRSL3_param.v};
  char LRSL3_types[] = "RLSR";
  if (LRSL3_param.flag &&
      !SetRSP(4, LRSL3_lengths, LRSL3_types, all_possible_paths)) {
    ADEBUG << "Fail at SetRSP with LRSL3_param";
    return false;
  }

  RSPParam LRSL4_param;
  LRSL(-x, -y, phi, &LRSL4_param);
<<<<<<< HEAD
  double LRSL4_lengths[4] = {-LRSL4_param.t, -0.5 * M_PI, -LRSL4_param.u,
=======
  double LRSL4_lengths[4] = {-LRSL4_param.t, 0.5 * M_PI, -LRSL4_param.u,
>>>>>>> 9e1edfcc
                             -LRSL4_param.v};
  char LRSL4_types[] = "RLSR";
  if (LRSL4_param.flag &&
      !SetRSP(4, LRSL4_lengths, LRSL4_types, all_possible_paths)) {
    ADEBUG << "Fail at SetRSP with LRSL4_param";
    return false;
  }

  RSPParam LRSR1_param;
  LRSR(x, y, phi, &LRSR1_param);
  double LRSR1_lengths[4] = {LRSR1_param.t, -0.5 * M_PI, LRSR1_param.u,
                             LRSR1_param.v};
  char LRSR1_types[] = "LRSR";
  if (LRSR1_param.flag &&
      !SetRSP(4, LRSR1_lengths, LRSR1_types, all_possible_paths)) {
    ADEBUG << "Fail at SetRSP with LRSR1_param";
    return false;
  }

  RSPParam LRSR2_param;
  LRSR(-x, y, -phi, &LRSR2_param);
  double LRSR2_lengths[4] = {-LRSR2_param.t, 0.5 * M_PI, -LRSR2_param.u,
                             -LRSR2_param.v};
  char LRSR2_types[] = "LRSR";
  if (LRSR2_param.flag &&
      !SetRSP(4, LRSR2_lengths, LRSR2_types, all_possible_paths)) {
    ADEBUG << "Fail at SetRSP with LRSR2_param";
    return false;
  }

  RSPParam LRSR3_param;
  LRSR(x, -y, -phi, &LRSR3_param);
  double LRSR3_lengths[4] = {LRSR3_param.t, -0.5 * M_PI, LRSR3_param.u,
                             LRSR3_param.v};
  char LRSR3_types[] = "RLSL";
  if (LRSR3_param.flag &&
      !SetRSP(4, LRSR3_lengths, LRSR3_types, all_possible_paths)) {
    ADEBUG << "Fail at SetRSP with LRSR3_param";
    return false;
  }

  RSPParam LRSR4_param;
  LRSR(-x, -y, phi, &LRSR4_param);
  double LRSR4_lengths[4] = {-LRSR4_param.t, 0.5 * M_PI, -LRSR4_param.u,
                             -LRSR4_param.v};
  char LRSR4_types[] = "RLSL";
  if (LRSR4_param.flag &&
      !SetRSP(4, LRSR4_lengths, LRSR4_types, all_possible_paths)) {
    ADEBUG << "Fail at SetRSP with LRSR4_param";
    return false;
  }

  // backward
  double xb = x * std::cos(phi) + y * std::sin(phi);
  double yb = x * std::sin(phi) - y * std::cos(phi);

  RSPParam LRSL5_param;
  LRSL(xb, yb, phi, &LRSL5_param);
  double LRSL5_lengths[4] = {LRSL5_param.v, LRSL5_param.u, -0.5 * M_PI,
                             LRSL5_param.t};
  char LRSL5_types[] = "LSRL";
  if (LRSL5_param.flag &&
      !SetRSP(4, LRSL5_lengths, LRSL5_types, all_possible_paths)) {
    ADEBUG << "Fail at SetRSP with LRLRn_param";
    return false;
  }

  RSPParam LRSL6_param;
  LRSL(-xb, yb, -phi, &LRSL6_param);
  double LRSL6_lengths[4] = {-LRSL6_param.v, -LRSL6_param.u, 0.5 * M_PI,
                             -LRSL6_param.t};
  char LRSL6_types[] = "LSRL";
  if (LRSL6_param.flag &&
      !SetRSP(4, LRSL6_lengths, LRSL6_types, all_possible_paths)) {
    ADEBUG << "Fail at SetRSP with LRSL6_param";
    return false;
  }

  RSPParam LRSL7_param;
  LRSL(xb, -yb, -phi, &LRSL7_param);
  double LRSL7_lengths[4] = {LRSL7_param.v, LRSL7_param.u, -0.5 * M_PI,
                             LRSL7_param.t};
  char LRSL7_types[] = "RSLR";
  if (LRSL7_param.flag &&
      !SetRSP(4, LRSL7_lengths, LRSL7_types, all_possible_paths)) {
    ADEBUG << "Fail at SetRSP with LRSL7_param";
    return false;
  }

  RSPParam LRSL8_param;
  LRSL(-xb, -yb, phi, &LRSL8_param);
  double LRSL8_lengths[4] = {-LRSL8_param.v, -LRSL8_param.u, 0.5 * M_PI,
                             -LRSL8_param.t};
  char LRSL8_types[] = "RSLR";
  if (LRSL8_param.flag &&
      !SetRSP(4, LRSL8_lengths, LRSL8_types, all_possible_paths)) {
    ADEBUG << "Fail at SetRSP with LRSL8_param";
    return false;
  }

  RSPParam LRSR5_param;
  LRSR(xb, yb, phi, &LRSR5_param);
  double LRSR5_lengths[4] = {LRSR5_param.v, LRSR5_param.u, -0.5 * M_PI,
                             LRSR5_param.t};
  char LRSR5_types[] = "RSRL";
  if (LRSR5_param.flag &&
      !SetRSP(4, LRSR5_lengths, LRSR5_types, all_possible_paths)) {
    ADEBUG << "Fail at SetRSP with LRSR5_param";
    return false;
  }

  RSPParam LRSR6_param;
  LRSR(-xb, yb, -phi, &LRSR6_param);
  double LRSR6_lengths[4] = {-LRSR6_param.v, -LRSR6_param.u, 0.5 * M_PI,
                             -LRSR6_param.t};
  char LRSR6_types[] = "RSRL";
  if (LRSR6_param.flag &&
      !SetRSP(4, LRSR6_lengths, LRSR6_types, all_possible_paths)) {
    ADEBUG << "Fail at SetRSP with LRSR6_param";
    return false;
  }

  RSPParam LRSR7_param;
  LRSR(xb, -yb, -phi, &LRSR7_param);
  double LRSR7_lengths[4] = {LRSR7_param.v, LRSR7_param.u, -0.5 * M_PI,
                             LRSR7_param.t};
  char LRSR7_types[] = "LSLR";
  if (LRSR7_param.flag &&
      !SetRSP(4, LRSR7_lengths, LRSR7_types, all_possible_paths)) {
    ADEBUG << "Fail at SetRSP with LRSR7_param";
    return false;
  }

  RSPParam LRSR8_param;
  LRSR(-xb, -yb, phi, &LRSR8_param);
  double LRSR8_lengths[4] = {-LRSR8_param.v, -LRSR8_param.u, 0.5 * M_PI,
                             -LRSR8_param.t};
  char LRSR8_types[] = "LSLR";
  if (LRSR8_param.flag &&
      !SetRSP(4, LRSR8_lengths, LRSR8_types, all_possible_paths)) {
    ADEBUG << "Fail at SetRSP with LRSR8_param";
    return false;
  }
  return true;
}

bool ReedShepp::CCSCC(const double x, const double y, const double phi,
                      std::vector<ReedSheppPath>* all_possible_paths) {
  RSPParam LRSLR1_param;
  LRSLR(x, y, phi, &LRSLR1_param);
  double LRSLR1_lengths[5] = {LRSLR1_param.t, -0.5 * M_PI, LRSLR1_param.u,
                              -0.5 * M_PI, LRSLR1_param.v};
  char LRSLR1_types[] = "LRSLR";
  if (LRSLR1_param.flag &&
      !SetRSP(5, LRSLR1_lengths, LRSLR1_types, all_possible_paths)) {
    ADEBUG << "Fail at SetRSP with LRSLR1_param";
    return false;
  }

  RSPParam LRSLR2_param;
  LRSLR(-x, y, -phi, &LRSLR2_param);
  double LRSLR2_lengths[5] = {-LRSLR2_param.t, 0.5 * M_PI, -LRSLR2_param.u,
                              0.5 * M_PI, -LRSLR2_param.v};
  char LRSLR2_types[] = "LRSLR";
  if (LRSLR2_param.flag &&
      !SetRSP(5, LRSLR2_lengths, LRSLR2_types, all_possible_paths)) {
    ADEBUG << "Fail at SetRSP with LRSLR2_param";
    return false;
  }

  RSPParam LRSLR3_param;
  LRSLR(x, -y, -phi, &LRSLR3_param);
  double LRSLR3_lengths[5] = {LRSLR3_param.t, -0.5 * M_PI, LRSLR3_param.u,
                              -0.5 * M_PI, LRSLR3_param.v};
  char LRSLR3_types[] = "RLSRL";
  if (LRSLR3_param.flag &&
      !SetRSP(5, LRSLR3_lengths, LRSLR3_types, all_possible_paths)) {
    ADEBUG << "Fail at SetRSP with LRSLR3_param";
    return false;
  }

  RSPParam LRSLR4_param;
  LRSLR(-x, -y, phi, &LRSLR4_param);
  double LRSLR4_lengths[5] = {-LRSLR4_param.t, 0.5 * M_PI, -LRSLR4_param.u,
                              0.5 * M_PI, -LRSLR4_param.v};
  char LRSLR4_types[] = "RLSRL";
  if (LRSLR4_param.flag &&
      !SetRSP(5, LRSLR4_lengths, LRSLR4_types, all_possible_paths)) {
    ADEBUG << "Fail at SetRSP with LRSLR4_param";
    return false;
  }
  return true;
}

void ReedShepp::LSL(const double x, const double y, const double phi,
                    RSPParam* param) {
  std::pair<double, double> polar =
      common::math::Cartesian2Polar(x - std::sin(phi), y - 1.0 + std::cos(phi));
  double u = polar.first;
  double t = polar.second;
  double v = 0.0;
  if (t >= 0.0) {
    v = common::math::NormalizeAngle(phi - t);
    if (v >= 0.0) {
      param->flag = true;
      param->u = u;
      param->t = t;
      param->v = v;
    }
  }
}

void ReedShepp::LSR(const double x, const double y, const double phi,
                    RSPParam* param) {
  std::pair<double, double> polar =
      common::math::Cartesian2Polar(x + std::sin(phi), y - 1.0 - std::cos(phi));
  double u1 = polar.first * polar.first;
  double t1 = polar.second;
  double u = 0.0;
  double theta = 0.0;
  double t = 0.0;
  double v = 0.0;
  if (u1 >= 4.0) {
    u = std::sqrt(u1 - 4.0);
    theta = std::atan2(2.0, u);
    t = common::math::NormalizeAngle(t1 + theta);
    v = common::math::NormalizeAngle(t - phi);
    if (t >= 0.0 && v >= 0.0) {
      param->flag = true;
      param->u = u;
      param->t = t;
      param->v = v;
    }
  }
}

void ReedShepp::LRL(const double x, const double y, const double phi,
                    RSPParam* param) {
  std::pair<double, double> polar =
      common::math::Cartesian2Polar(x - std::sin(phi), y - 1.0 + std::cos(phi));
  double u1 = polar.first;
  double t1 = polar.second;
  double u = 0.0;
  double t = 0.0;
  double v = 0.0;
  if (u1 <= 4.0) {
    u = -2.0 * std::asin(0.25 * u1);
    t = common::math::NormalizeAngle(t1 + 0.5 * u + M_PI);
    v = common::math::NormalizeAngle(phi - t + u);
    if (t >= 0.0 && u <= 0.0) {
      param->flag = true;
      param->u = u;
      param->t = t;
      param->v = v;
    }
  }
}

void ReedShepp::SLS(const double x, const double y, const double phi,
                    RSPParam* param) {
  double phi_mod = common::math::NormalizeAngle(phi);
  double xd = 0.0;
  double u = 0.0;
  double t = 0.0;
  double v = 0.0;
  double epsilon = 1e-1;
  if (y > 0.0 && phi_mod > epsilon && phi_mod < M_PI) {
    xd = -y / std::tan(phi_mod) + x;
    t = xd - std::tan(phi_mod / 2.0);
    u = phi_mod;
    v = std::sqrt((x - xd) * (x - xd) + y * y) - tan(phi_mod / 2.0);
    param->flag = true;
    param->u = u;
    param->t = t;
    param->v = v;
  } else if (y < 0.0 && phi_mod > epsilon && phi_mod < M_PI) {
    xd = -y / std::tan(phi_mod) + x;
    t = xd - std::tan(phi_mod / 2.0);
    u = phi_mod;
    v = -std::sqrt((x - xd) * (x - xd) + y * y) - std::tan(phi_mod / 2.0);
    param->flag = true;
    param->u = u;
    param->t = t;
    param->v = v;
  }
}

void ReedShepp::LRLRn(const double x, const double y, const double phi,
                      RSPParam* param) {
  double xi = x + std::sin(phi);
  double eta = y - 1.0 - std::cos(phi);
  double rho = 0.25 * (2.0 + std::sqrt(xi * xi + eta * eta));
  double u = 0.0;
  if (rho <= 1.0 && rho >= 0.0) {
    u = std::acos(rho);
    if (u >= 0 && u <= 0.5 * M_PI) {
      std::pair<double, double> tau_omega = calc_tau_omega(u, -u, xi, eta, phi);
      if (tau_omega.first >= 0.0 && tau_omega.second <= 0.0) {
        param->flag = true;
        param->u = u;
        param->t = tau_omega.first;
        param->v = tau_omega.second;
      }
    }
  }
}

void ReedShepp::LRLRp(const double x, const double y, const double phi,
                      RSPParam* param) {
  double xi = x + std::sin(phi);
  double eta = y - 1.0 - std::cos(phi);
  double rho = (20.0 - xi * xi - eta * eta) / 16.0;
  double u = 0.0;
  if (rho <= 1.0 && rho >= 0.0) {
    u = -std::acos(rho);
    if (u >= 0 && u <= 0.5 * M_PI) {
      std::pair<double, double> tau_omega = calc_tau_omega(u, u, xi, eta, phi);
      if (tau_omega.first >= 0.0 && tau_omega.second >= 0.0) {
        param->flag = true;
        param->u = u;
        param->t = tau_omega.first;
        param->v = tau_omega.second;
      }
    }
  }
}

void ReedShepp::LRSR(const double x, const double y, const double phi,
                     RSPParam* param) {
  double xi = x + std::sin(phi);
  double eta = y - 1.0 - std::cos(phi);
  std::pair<double, double> polar = common::math::Cartesian2Polar(-eta, xi);
  double rho = polar.first;
  double theta = polar.second;
  double t = 0.0;
  double u = 0.0;
  double v = 0.0;
  if (rho >= 2.0) {
    t = theta;
    u = 2.0 - rho;
    v = common::math::NormalizeAngle(t + 0.5 * M_PI - phi);
    if (t >= 0.0 && u <= 0.0 && v <= 0.0) {
      param->flag = true;
      param->u = u;
      param->t = t;
      param->v = v;
    }
  }
}

void ReedShepp::LRSL(const double x, const double y, const double phi,
                     RSPParam* param) {
  double xi = x - std::sin(phi);
  double eta = y - 1.0 + std::cos(phi);
  std::pair<double, double> polar = common::math::Cartesian2Polar(xi, eta);
  double rho = polar.first;
  double theta = polar.second;
  double r = 0.0;
  double t = 0.0;
  double u = 0.0;
  double v = 0.0;

  if (rho >= 2.0) {
    r = std::sqrt(rho * rho - 4.0);
    u = 2.0 - r;
    t = common::math::NormalizeAngle(theta + std::atan2(r, -2.0));
    v = common::math::NormalizeAngle(phi - 0.5 * M_PI - t);
    if (t >= 0.0 && u <= 0.0 && v <= 0.0) {
      param->flag = true;
      param->u = u;
      param->t = t;
      param->v = v;
    }
  }
}

void ReedShepp::LRSLR(const double x, const double y, const double phi,
                      RSPParam* param) {
  double xi = x + std::sin(phi);
  double eta = y - 1.0 - std::cos(phi);
  std::pair<double, double> polar = common::math::Cartesian2Polar(xi, eta);
  double rho = polar.first;
  double t = 0.0;
  double u = 0.0;
  double v = 0.0;
  if (rho >= 2.0) {
    u = 4.0 - std::sqrt(rho * rho - 4.0);
    if (u <= 0.0) {
      t = common::math::NormalizeAngle(
          atan2((4.0 - u) * xi - 2.0 * eta, -2.0 * xi + (u - 4.0) * eta));
      v = common::math::NormalizeAngle(t - phi);

      if (t >= 0.0 && v >= 0.0) {
        param->flag = true;
        param->u = u;
        param->t = t;
        param->v = v;
      }
    }
  }
}

bool ReedShepp::SetRSP(const int size, const double* lengths, const char* types,
                       std::vector<ReedSheppPath>* all_possible_paths) {
  ReedSheppPath path;
  std::vector<double> length_vec(lengths, lengths + size);
  std::vector<char> type_vec(types, types + size);
  path.segs_lengths = length_vec;
  path.segs_types = type_vec;
  double sum = 0.0;
  for (int i = 0; i < size; ++i) {
    sum += std::abs(lengths[i]);
  }
  path.total_length = sum;
  if (path.total_length <= 0.0) {
    AERROR << "total length smaller than 0";
    return false;
  }
  all_possible_paths->emplace_back(path);
  return true;
}

// TODO(Jinyun) : reformulate GenerateLocalConfigurations.
bool ReedShepp::GenerateLocalConfigurations(
    const std::shared_ptr<Node3d> start_node,
    const std::shared_ptr<Node3d> end_node, ReedSheppPath* shortest_path) {
  double step_scaled =
      planner_open_space_config_.warm_start_config().step_size() * max_kappa_;

  size_t point_num = static_cast<size_t>(
      std::floor(shortest_path->total_length / step_scaled +
                 static_cast<double>(shortest_path->segs_lengths.size()) + 4));
  std::vector<double> px(point_num, 0.0);
  std::vector<double> py(point_num, 0.0);
  std::vector<double> pphi(point_num, 0.0);
  std::vector<bool> pgear(point_num, true);
  int index = 1;
  double d = 0.0;
  double pd = 0.0;
  double ll = 0.0;

  if (shortest_path->segs_lengths.at(0) > 0.0) {
    pgear.at(0) = true;
    d = step_scaled;
  } else {
    pgear.at(0) = false;
    d = -step_scaled;
  }
  pd = d;
  for (size_t i = 0; i < shortest_path->segs_types.size(); ++i) {
    char m = shortest_path->segs_types.at(i);
    double l = shortest_path->segs_lengths.at(i);
    if (l > 0.0) {
      d = step_scaled;
    } else {
      d = -step_scaled;
    }
    double ox = px.at(index);
    double oy = py.at(index);
    double ophi = pphi.at(index);
    index--;
    if (i >= 1 && shortest_path->segs_lengths.at(i - 1) *
                          shortest_path->segs_lengths.at(i) >
                      0) {
      pd = -d - ll;
    } else {
      pd = d - ll;
    }
    while (std::abs(pd) <= std::abs(l)) {
      index++;
      Interpolation(index, pd, m, ox, oy, ophi, &px, &py, &pphi, &pgear);
      pd += d;
    }
    ll = l - pd - d;
    index++;
    Interpolation(index, l, m, ox, oy, ophi, &px, &py, &pphi, &pgear);
  }
  double epsilon = 1e-15;
  while (std::fabs(px.back()) < epsilon && std::fabs(py.back()) < epsilon &&
         std::fabs(pphi.back()) < epsilon && pgear.back()) {
    px.pop_back();
    py.pop_back();
    pphi.pop_back();
    pgear.pop_back();
  }
  for (size_t i = 0; i < px.size(); ++i) {
    shortest_path->x.push_back(std::cos(-start_node->GetPhi()) * px.at(i) +
                               std::sin(-start_node->GetPhi()) * py.at(i) +
                               start_node->GetX());
    shortest_path->y.push_back(-std::sin(-start_node->GetPhi()) * px.at(i) +
                               std::cos(-start_node->GetPhi()) * py.at(i) +
                               start_node->GetY());
    shortest_path->phi.push_back(
        common::math::NormalizeAngle(pphi.at(i) + start_node->GetPhi()));
  }
  shortest_path->gear = pgear;
  for (size_t i = 0; i < shortest_path->segs_lengths.size(); ++i) {
    shortest_path->segs_lengths.at(i) =
        shortest_path->segs_lengths.at(i) / max_kappa_;
  }
  shortest_path->total_length = shortest_path->total_length / max_kappa_;
  return true;
}

void ReedShepp::Interpolation(const int index, const double pd, const char m,
                              const double ox, const double oy,
                              const double ophi, std::vector<double>* px,
                              std ::vector<double>* py,
                              std::vector<double>* pphi,
                              std::vector<bool>* pgear) {
  double ldx = 0.0;
  double ldy = 0.0;
  double gdx = 0.0;
  double gdy = 0.0;
  if (m == 'S') {
    px->at(index) = ox + pd / max_kappa_ * std::cos(ophi);
    py->at(index) = oy + pd / max_kappa_ * std::sin(ophi);
    pphi->at(index) = ophi;
  } else {
    ldx = std::sin(pd) / max_kappa_;
    if (m == 'L') {
      ldy = (1.0 - std::cos(pd)) / max_kappa_;
    } else if (m == 'R') {
      ldy = (1.0 - std::cos(pd)) / -max_kappa_;
    }
    gdx = std::cos(-ophi) * ldx + std::sin(-ophi) * ldy;
    gdy = -std::sin(-ophi) * ldx + std::cos(-ophi) * ldy;
    px->at(index) = ox + gdx;
    py->at(index) = oy + gdy;
  }

  if (pd > 0.0) {
    pgear->at(index) = true;
  } else {
    pgear->at(index) = false;
  }

  if (m == 'L') {
    pphi->at(index) = ophi + pd;
  } else if (m == 'R') {
    pphi->at(index) = ophi - pd;
  }
}

bool ReedShepp::SetRSPPar(const int size, const double* lengths,
                          const std::string& types,
                          std::vector<ReedSheppPath>* all_possible_paths,
                          const int idx) {
  ReedSheppPath path;
  std::vector<double> length_vec(lengths, lengths + size);
  std::vector<char> type_vec(types.begin(), types.begin() + size);
  path.segs_lengths = length_vec;
  path.segs_types = type_vec;
  double sum = 0.0;
  for (int i = 0; i < size; ++i) {
    sum += std::abs(lengths[i]);
  }
  path.total_length = sum;
  if (path.total_length <= 0.0) {
    AERROR << "total length smaller than 0";
    return false;
  }

  all_possible_paths->at(idx) = path;
  return true;
}

bool ReedShepp::GenerateRSPPar(const std::shared_ptr<Node3d> start_node,
                               const std::shared_ptr<Node3d> end_node,
                               std::vector<ReedSheppPath>* all_possible_paths) {
  double dx = end_node->GetX() - start_node->GetX();
  double dy = end_node->GetY() - start_node->GetY();
  double dphi = end_node->GetPhi() - start_node->GetPhi();
  double c = std::cos(start_node->GetPhi());
  double s = std::sin(start_node->GetPhi());
  // normalize the initial point to (0,0,0)
  double x = (c * dx + s * dy) * this->max_kappa_;
  double y = (-s * dx + c * dy) * this->max_kappa_;
  // backward
  double xb = x * std::cos(dphi) + y * std::sin(dphi);
  double yb = x * std::sin(dphi) - y * std::cos(dphi);

  int RSP_nums = 46;
  all_possible_paths->resize(RSP_nums);
  bool succ = true;
#pragma omp parallel for schedule(dynamic, 2) num_threads(8)
  for (int i = 0; i < RSP_nums; ++i) {
    RSPParam RSP_param;
    int tmp_length = 0;
    double RSP_lengths[5] = {0.0, 0.0, 0.0, 0.0, 0.0};
    double x_param = 1.0;
    double y_param = 1.0;
    std::string rd_type;

    if (i > 2 && i % 2) {
      x_param = -1.0;
    }
    if (i > 2 && i % 4 < 2) {
      y_param = -1.0;
    }

    if (i < 2) {  // SCS case
      if (i == 1) {
        y_param = -1.0;
        rd_type = "SRS";
      } else {
        rd_type = "SLS";
      }
      SLS(x, y_param * y, y_param * dphi, &RSP_param);
      tmp_length = 3;
      RSP_lengths[0] = RSP_param.t;
      RSP_lengths[1] = RSP_param.u;
      RSP_lengths[2] = RSP_param.v;
    } else if (i < 6) {  // CSC, LSL case
      LSL(x_param * x, y_param * y, x_param * y_param * dphi, &RSP_param);
      if (y_param > 0) {
        rd_type = "LSL";
      } else {
        rd_type = "RSR";
      }
      tmp_length = 3;
      RSP_lengths[0] = x_param * RSP_param.t;
      RSP_lengths[1] = x_param * RSP_param.u;
      RSP_lengths[2] = x_param * RSP_param.v;
    } else if (i < 10) {  // CSC, LSR case
      LSR(x_param * x, y_param * y, x_param * y_param * dphi, &RSP_param);
      if (y_param > 0) {
        rd_type = "LSR";
      } else {
        rd_type = "RSL";
      }
      tmp_length = 3;
      RSP_lengths[0] = x_param * RSP_param.t;
      RSP_lengths[1] = x_param * RSP_param.u;
      RSP_lengths[2] = x_param * RSP_param.v;
    } else if (i < 14) {  // CCC, LRL case
      LRL(x_param * x, y_param * y, x_param * y_param * dphi, &RSP_param);
      if (y_param > 0) {
        rd_type = "LRL";
      } else {
        rd_type = "RLR";
      }
      tmp_length = 3;
      RSP_lengths[0] = x_param * RSP_param.t;
      RSP_lengths[1] = x_param * RSP_param.u;
      RSP_lengths[2] = x_param * RSP_param.v;
    } else if (i < 18) {  // CCC, LRL case, backward
      LRL(x_param * xb, y_param * yb, x_param * y_param * dphi, &RSP_param);
      if (y_param > 0) {
        rd_type = "LRL";
      } else {
        rd_type = "RLR";
      }
      tmp_length = 3;
      RSP_lengths[0] = x_param * RSP_param.v;
      RSP_lengths[1] = x_param * RSP_param.u;
      RSP_lengths[2] = x_param * RSP_param.t;
    } else if (i < 22) {  // CCCC, LRLRn
      LRLRn(x_param * x, y_param * y, x_param * y_param * dphi, &RSP_param);
      if (y_param > 0.0) {
        rd_type = "LRLR";
      } else {
        rd_type = "RLRL";
      }
      tmp_length = 4;
      RSP_lengths[0] = x_param * RSP_param.t;
      RSP_lengths[1] = x_param * RSP_param.u;
      RSP_lengths[2] = -x_param * RSP_param.u;
      RSP_lengths[3] = x_param * RSP_param.v;
    } else if (i < 26) {  // CCCC, LRLRp
      LRLRp(x_param * x, y_param * y, x_param * y_param * dphi, &RSP_param);
      if (y_param > 0.0) {
        rd_type = "LRLR";
      } else {
        rd_type = "RLRL";
      }
      tmp_length = 4;
      RSP_lengths[0] = x_param * RSP_param.t;
      RSP_lengths[1] = x_param * RSP_param.u;
      RSP_lengths[2] = -x_param * RSP_param.u;
      RSP_lengths[3] = x_param * RSP_param.v;
    } else if (i < 30) {  // CCSC, LRLRn
      tmp_length = 4;
      LRLRn(x_param * x, y_param * y, x_param * y_param * dphi, &RSP_param);
      if (y_param > 0.0) {
        rd_type = "LRSL";
      } else {
        rd_type = "RLSR";
      }
      RSP_lengths[0] = x_param * RSP_param.t;
      if (x_param < 0 && y_param > 0) {
        RSP_lengths[1] = 0.5 * M_PI;
      } else {
        RSP_lengths[1] = -0.5 * M_PI;
      }
      if (x_param > 0 && y_param < 0) {
        RSP_lengths[2] = RSP_param.u;
      } else {
        RSP_lengths[2] = -RSP_param.u;
      }
      RSP_lengths[3] = x_param * RSP_param.v;
    } else if (i < 34) {  // CCSC, LRLRp
      tmp_length = 4;
      LRLRp(x_param * x, y_param * y, x_param * y_param * dphi, &RSP_param);
      if (y_param) {
        rd_type = "LRSR";
      } else {
        rd_type = "RLSL";
      }
      RSP_lengths[0] = x_param * RSP_param.t;
      if (x_param < 0 && y_param > 0) {
        RSP_lengths[1] = 0.5 * M_PI;
      } else {
        RSP_lengths[1] = -0.5 * M_PI;
      }
      RSP_lengths[2] = x_param * RSP_param.u;
      RSP_lengths[3] = x_param * RSP_param.v;
    } else if (i < 38) {  // CCSC, LRLRn, backward
      tmp_length = 4;
      LRLRn(x_param * xb, y_param * yb, x_param * y_param * dphi, &RSP_param);
      if (y_param > 0) {
        rd_type = "LSRL";
      } else {
        rd_type = "RSLR";
      }
      RSP_lengths[0] = x_param * RSP_param.v;
      RSP_lengths[1] = x_param * RSP_param.u;
      RSP_lengths[2] = -x_param * 0.5 * M_PI;
      RSP_lengths[3] = x_param * RSP_param.t;
    } else if (i < 42) {  // CCSC, LRLRp, backward
      tmp_length = 4;
      LRLRp(x_param * xb, y_param * yb, x_param * y_param * dphi, &RSP_param);
      if (y_param > 0) {
        rd_type = "RSRL";
      } else {
        rd_type = "LSLR";
      }
      RSP_lengths[0] = x_param * RSP_param.v;
      RSP_lengths[1] = x_param * RSP_param.u;
      RSP_lengths[2] = -x_param * M_PI * 0.5;
      RSP_lengths[3] = x_param * RSP_param.t;
    } else {  // CCSCC, LRSLR
      tmp_length = 5;
      LRSLR(x_param * x, y_param * y, x_param * y_param * dphi, &RSP_param);
      if (y_param > 0.0) {
        rd_type = "LRSLR";
      } else {
        rd_type = "RLSRL";
      }
      RSP_lengths[0] = x_param * RSP_param.t;
      RSP_lengths[1] = -x_param * 0.5 * M_PI;
      RSP_lengths[2] = x_param * RSP_param.u;
      RSP_lengths[3] = -x_param * 0.5 * M_PI;
      RSP_lengths[4] = x_param * RSP_param.v;
    }

    if (tmp_length > 0) {
      if (RSP_param.flag &&
          !SetRSPPar(tmp_length, RSP_lengths, rd_type, all_possible_paths, i)) {
        AERROR << "Fail at SetRSP, idx#: " << i;
        succ = false;
      }
    }
  }

  if (!succ) {
    AERROR << "RSP parallel fails";
    return false;
  }
  if (all_possible_paths->size() == 0) {
    AERROR << "No path generated by certain two configurations";
    return false;
  }
  return true;
}

}  // namespace planning
}  // namespace apollo<|MERGE_RESOLUTION|>--- conflicted
+++ resolved
@@ -460,11 +460,7 @@
                      std::vector<ReedSheppPath>* all_possible_paths) {
   RSPParam LRSL1_param;
   LRSL(x, y, phi, &LRSL1_param);
-<<<<<<< HEAD
-  double LRSL1_lengths[4] = {LRSL1_param.t, -0.5 * M_PI, -LRSL1_param.u,
-=======
   double LRSL1_lengths[4] = {LRSL1_param.t, -0.5 * M_PI, LRSL1_param.u,
->>>>>>> 9e1edfcc
                              LRSL1_param.v};
   char LRSL1_types[] = "LRSL";
   if (LRSL1_param.flag &&
@@ -497,11 +493,7 @@
 
   RSPParam LRSL4_param;
   LRSL(-x, -y, phi, &LRSL4_param);
-<<<<<<< HEAD
-  double LRSL4_lengths[4] = {-LRSL4_param.t, -0.5 * M_PI, -LRSL4_param.u,
-=======
   double LRSL4_lengths[4] = {-LRSL4_param.t, 0.5 * M_PI, -LRSL4_param.u,
->>>>>>> 9e1edfcc
                              -LRSL4_param.v};
   char LRSL4_types[] = "RLSR";
   if (LRSL4_param.flag &&
