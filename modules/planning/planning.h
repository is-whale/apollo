/******************************************************************************
 * Copyright 2017 The Apollo Authors. All Rights Reserved.
 *
 * Licensed under the Apache License, Version 2.0 (the "License");
 * you may not use this file except in compliance with the License.
 * You may obtain a copy of the License at
 *
 * http://www.apache.org/licenses/LICENSE-2.0
 *
 * Unless required by applicable law or agreed to in writing, software
 * distributed under the License is distributed on an "AS IS" BASIS,
 * WITHOUT WARRANTIES OR CONDITIONS OF ANY KIND, either express or implied.
 * See the License for the specific language governing permissions and
 * limitations under the License.
 *****************************************************************************/

#ifndef MODULES_PLANNING_PLANNING_H_
#define MODULES_PLANNING_PLANNING_H_

#include <memory>
#include <string>
#include <utility>
#include <vector>

<<<<<<< HEAD
=======
#include "modules/common/proto/pnc_point.pb.h"
#include "modules/planning/proto/planning.pb.h"
#include "modules/planning/proto/planning_config.pb.h"

#include "modules/common/apollo_app.h"
#include "modules/common/status/status.h"
>>>>>>> ccac7c62
#include "modules/common/util/factory.h"
#include "modules/common/vehicle_state/vehicle_state.h"
#include "modules/planning/common/frame.h"
#include "modules/planning/common/trajectory/publishable_trajectory.h"
#include "modules/planning/planner/planner.h"

/**
 * @namespace apollo::planning
 * @brief apollo::planning
 */
namespace apollo {
namespace planning {

/**
 * @class Localization
 *
 * @brief Localization module main class. It processes GPS and IMU as input,
 * to generate localization info.
 */
class Planning : public apollo::common::ApolloApp {
 public:
  /**
   * @brief module name
   * @return module name
   */
  std::string Name() const override;

  /**
   * @brief module initialization function
   * @return initialization status
   */
  apollo::common::Status Init() override;

  /**
<<<<<<< HEAD
   * @brief Plan the trajectory given current vehicle state
   * @param vehicle_state variable describes the vehicle state, including
   * position, velocity, acceleration, heading, etc
   * @param is_on_auto_mode whether the current system is on auto-driving mode
   * @param publishable_trajectory the computed planning trajectory
=======
   * @brief module start function
   * @return start status
>>>>>>> ccac7c62
   */
  apollo::common::Status Start() override;

  /**
   * @brief module stop function
   * @return stop status
   */
  void Stop() override;

  /**
   * @brief Plan the trajectory given current vehicle state
   * @param is_on_auto_mode whether the current system is on auto-driving mode
   */
  common::Status Plan(
      const double current_time_stamp,
      const std::vector<common::TrajectoryPoint>& stitching_trajectory);

  void RunOnce();

  common::Status InitFrame(const uint32_t sequence_num, const double time_stamp,
                           const common::TrajectoryPoint& init_adc_point);

 private:
<<<<<<< HEAD
  void RegisterPlanners();

 private:
  std::pair<common::TrajectoryPoint, std::size_t>
  ComputeStartingPointFromLastTrajectory(const double curr_time) const;
=======
  // Watch dog timer
  void OnTimer(const ros::TimerEvent&);

  void PublishPlanningPb(ADCTrajectory* trajectory_pb);

  void PublishPlanningPb(ADCTrajectory* trajectory_pb, double timestamp);

  void RegisterPlanners();

  apollo::common::util::Factory<PlanningConfig::PlannerType, Planner>
      planner_factory_;

  PlanningConfig config_;
>>>>>>> ccac7c62

  std::unique_ptr<hdmap::PncMap> pnc_map_;

  std::unique_ptr<Frame> frame_;

  std::unique_ptr<Planner> planner_;

<<<<<<< HEAD
  enum PlannerType {
    RTK_PLANNER,
  };

  common::util::Factory<PlannerType, Planner> planner_factory_;

  std::vector<common::TrajectoryPoint> last_trajectory_;
=======
  PublishableTrajectory last_publishable_trajectory_;
>>>>>>> ccac7c62

  ros::Timer timer_;
};

}  // namespace planning
}  // namespace apollo

#endif /* MODULES_PLANNING_PLANNING_H_ */<|MERGE_RESOLUTION|>--- conflicted
+++ resolved
@@ -22,15 +22,12 @@
 #include <utility>
 #include <vector>
 
-<<<<<<< HEAD
-=======
 #include "modules/common/proto/pnc_point.pb.h"
 #include "modules/planning/proto/planning.pb.h"
 #include "modules/planning/proto/planning_config.pb.h"
 
 #include "modules/common/apollo_app.h"
 #include "modules/common/status/status.h"
->>>>>>> ccac7c62
 #include "modules/common/util/factory.h"
 #include "modules/common/vehicle_state/vehicle_state.h"
 #include "modules/planning/common/frame.h"
@@ -65,16 +62,8 @@
   apollo::common::Status Init() override;
 
   /**
-<<<<<<< HEAD
-   * @brief Plan the trajectory given current vehicle state
-   * @param vehicle_state variable describes the vehicle state, including
-   * position, velocity, acceleration, heading, etc
-   * @param is_on_auto_mode whether the current system is on auto-driving mode
-   * @param publishable_trajectory the computed planning trajectory
-=======
    * @brief module start function
    * @return start status
->>>>>>> ccac7c62
    */
   apollo::common::Status Start() override;
 
@@ -98,13 +87,6 @@
                            const common::TrajectoryPoint& init_adc_point);
 
  private:
-<<<<<<< HEAD
-  void RegisterPlanners();
-
- private:
-  std::pair<common::TrajectoryPoint, std::size_t>
-  ComputeStartingPointFromLastTrajectory(const double curr_time) const;
-=======
   // Watch dog timer
   void OnTimer(const ros::TimerEvent&);
 
@@ -118,7 +100,6 @@
       planner_factory_;
 
   PlanningConfig config_;
->>>>>>> ccac7c62
 
   std::unique_ptr<hdmap::PncMap> pnc_map_;
 
@@ -126,17 +107,7 @@
 
   std::unique_ptr<Planner> planner_;
 
-<<<<<<< HEAD
-  enum PlannerType {
-    RTK_PLANNER,
-  };
-
-  common::util::Factory<PlannerType, Planner> planner_factory_;
-
-  std::vector<common::TrajectoryPoint> last_trajectory_;
-=======
   PublishableTrajectory last_publishable_trajectory_;
->>>>>>> ccac7c62
 
   ros::Timer timer_;
 };
